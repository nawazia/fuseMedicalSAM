import argparse
import os
import glob
import time
import tqdm
import cv2
import numpy as np
import matplotlib.pyplot as plt
import torch
from torch.utils.data import DataLoader

from dataset import MiniMSAMDataset
from models import load_model, calculate_segmentation_losses
from fusion import ImageLevelFusion, RegionLevelFusion, UnsupervisedFusion

def count_files_scandir(directory_path):
    count = 0
    with os.scandir(directory_path) as entries:
        for entry in entries:
            if entry.is_file():
                count += 1
    return count

def knowledge_externalization(models : list,
                              dataset : MiniMSAMDataset,
                              save_path : str = "mask_logits", device = "cpu", num_workers=0, colab = False):
    '''
    1. Create bounding box prompts per image
    2. For each model:
        1. Generate mask logits
        2. Calculate Dice, BCE, IoU losses
        3. Save mask logits & losses to disk (.npz)

    Parameters
    ----------
    models : list
        List of SAM models to be used for fusion.
    dataset : MiniMSAMDataset
        Dataset for the dataset containing images.
    save_path : str
        Path where the mask logits will be saved. Defaults to "mask_logits".
    device : str
        Device from ["cuda", "mps", "cpu"]. Defaults to "cpu".
    colab : bool
        Flag to indicate Colab use. Defaults to False.

    Returns
    -------
    save_path : str
        Path where the mask logits will be saved. Defaults to "mask_logits".
    '''
    os.makedirs(save_path, exist_ok=True)

    num_masks = dataset.get_num_masks()

    for model_name in models:
        # check if all logits already exist
<<<<<<< HEAD
        if len(glob.glob(os.path.join(save_path, model_name, "*.npz"))) >= num_masks:
=======
        if count_files_scandir(os.path.join(save_path, model_name)) == num_masks:
>>>>>>> 82e0b6d1
            print(f"All mask logits for {model_name} already exist, skipping model...")
            continue
        t = time.time()
        dataset.set_transforms(model_name)
        dataloader = DataLoader(dataset, batch_size=1, shuffle=False, num_workers=num_workers)
        
        os.makedirs(os.path.join(save_path, model_name), exist_ok=True)
        # load model
        model = load_model(model_name, device, colab)
        if args.device == "mps":
            gpu_memory_bytes = torch.mps.current_allocated_memory()
        else:
            gpu_memory_bytes = torch.cuda.memory_allocated()
        print(f"VRAM memory allocated: {gpu_memory_bytes / (1024**2):.2f} MB")
        print(f"Loaded model: {model_name}")
        loss = []
        for i, data in enumerate(tqdm.tqdm(dataloader)):
            mask_filenames = data['mask_filenames']
            mask_filenames = [os.path.basename(f[0]) for f in data['mask_filenames']] # Flatten list of lists and get base filename
            all_logits_exist = True
            for mask_filename in mask_filenames:
                expected_logit_path = os.path.join(save_path, model_name, f"{mask_filename[:-4]}_mask_logits.npz")
                if not os.path.exists(expected_logit_path):
                    all_logits_exist = False
                    break # No need to check further for this image

            if all_logits_exist:
                print(f"All mask logits for image associated with {mask_filenames[0]} already exist, skipping image...")
                continue

            data['image'] = data['image'].float().to(device)
            data["boxes"] = data['boxes'].to(device)

            # Generate mask logits
            # cv2.imwrite(f"img.tif", (data['image'].float().squeeze()[0].cpu().numpy()).astype(np.float32))
            mask_logits = model(data)
            gt = data["original_masks"].to(device)
            # calculate losses
            dice, bce, iou = calculate_segmentation_losses(gt, mask_logits.permute(1, 0, 2, 3))
            loss.extend(bce)
            # print(f"Mask logits shape: {mask_logits.shape}, dtype: {mask_logits.dtype}")
            # Save mask logits & losses
            mask_logits = mask_logits.squeeze(1).cpu().numpy()
            for j, mask_filename in enumerate(mask_filenames):
                mask_save_path = os.path.join(save_path, model_name, f"{mask_filename[:-4]}_mask_logits")
                print(f"Saving mask logits to: {mask_save_path}")
                np.savez_compressed(mask_save_path + ".npz",
                                    mask_logits=mask_logits[j].astype(np.float32),
                                    dice_loss=np.array(dice[j], dtype=np.float32),
                                    bce_loss=np.array(bce[j], dtype=np.float32),
                                    iou_loss=np.array(iou[j], dtype=np.float32),
                                    )
                # cv2.imwrite(mask_save_path + ".tif", (mask_logits[j]).astype(np.float32))
            if (i + 1) % 100 == 0:  # Print every 1000 iterations
                print("Mean BCE loss:",np.mean(loss[-100:]))
            #     break
        print(f"Finished processing {model_name} in {time.time() - t:.2f} seconds")
    return save_path

def fuse(models : list,
        dataset : MiniMSAMDataset,
        mask_path : str = "mask_logits",
        save_path : str = "fused", colab = False):
    '''
    For each mask:
    1. Load .npz for models in models
    2. Calculate fusion loss
    3. Argmin, save to save_path

    Parameters
    ----------
    models : list
        List of SAM models to be used for fusion.
    dataset : MiniMSAMDataset
        Dataset for the dataset containing images.
    mask_path : str
        Path where the mask logits are be saved. Defaults to "mask_logits".
    save_path : str
        Path where the fused mask_logits will be saved. Defaults to "fused".
    colab : bool
        Flag to indicate Colab use. Defaults to False.

    Returns
    -------
    None
    '''
    dataset.set_simple()
    for i, data in enumerate(tqdm.tqdm(dataset)):
        mask_filenames = data["mask_filenames"]
        print(mask_filenames)
        # load images from mask_path/model_name
        for mask_filename in mask_filenames:
            data = ImageLevelFusion(models, mask_path, mask_filename)

        break
    dataset.unset_simple()
    return 0

def main(data_path: str, json_path: str, device: str = "cpu", num_workers=0, colab=False):
    dataset = MiniMSAMDataset(data_path, json_path, "train")

    models = ["MedSAM", "SAM4Med", "SAM-Med2D"]#, "Med-SA"]
    print(f"Models to be used: {models}")
    mask_path = knowledge_externalization(models, dataset, save_path=os.path.join(data_path, "mask_logits"), device=device, num_workers=num_workers, colab=colab)

    fuse(models, dataset, mask_path=mask_path, save_path=os.path.join(data_path, "fused"), colab=colab)
    return



if __name__ == "__main__":
    parser = argparse.ArgumentParser(description="Fuse SAM models with dataset.")
    parser.add_argument("--data_path", required=True, help="Path to dir containing images and masks (and created mask_logits) folders")
    parser.add_argument("--json_path", required=True, help="Path to JSON files containing image-mask pairs.")
    parser.add_argument("--device", default="cpu", help="Device to run the model on (default: cpu)")
    parser.add_argument("--num_workers", type=int, default=0, help="Number of workers (default: 0)")
    parser.add_argument("--colab", action="store_true", help="Run on Colab (default: False)")
    args = parser.parse_args()

    main(args.data_path, args.json_path, device=args.device, num_workers=args.num_workers, colab=args.colab)<|MERGE_RESOLUTION|>--- conflicted
+++ resolved
@@ -55,11 +55,7 @@
 
     for model_name in models:
         # check if all logits already exist
-<<<<<<< HEAD
-        if len(glob.glob(os.path.join(save_path, model_name, "*.npz"))) >= num_masks:
-=======
         if count_files_scandir(os.path.join(save_path, model_name)) == num_masks:
->>>>>>> 82e0b6d1
             print(f"All mask logits for {model_name} already exist, skipping model...")
             continue
         t = time.time()
